use byteorder::{BigEndian, ByteOrder, LittleEndian, NativeEndian, ReadBytesExt, WriteBytesExt};
<<<<<<< HEAD
use paste::paste;
use serde::Serialize;
=======
>>>>>>> b0b1919d

use std::{
    io::{Cursor, Read, Write},
    marker::PhantomData,
    ops::{Deref, DerefMut},
};

<<<<<<< HEAD
use crate::{types::{
    CoordinatesRef, GenLineString, GenMultiLineString, GenMultiPoint, GenMultiPolygon, GenPoint, GenPolygon, Geometry, GeometryKind, LineString, LineStringZ, MultiLineString, MultiLineStringZ, MultiPoint, MultiPointZ, MultiPolygon, MultiPolygonZ, Point, PointZ, Polygon, PolygonZ, Vector, VectorArray, VectorMatrix, VectorTensor, MBR
}, DEFAULT_SRID};
=======
use crate::types::{
    GenLineString, GenMultiLineString, GenMultiPoint, GenMultiPolygon, GenPoint, GenPolygon,
    Geometry, GeometryKind, LineString, LineStringZ, MultiLineString, MultiLineStringZ, MultiPoint,
    MultiPointZ, MultiPolygon, MultiPolygonZ, Point, PointZ, Polygon, PolygonZ, Vector,
    VectorArray, VectorMatrix, VectorTensor, MBR,
};
>>>>>>> b0b1919d

const BIG_ENDIAN: u8 = 0;
const LITTLE_ENDIAN: u8 = 1;

#[derive(Debug, Clone, PartialEq)]
/// Objet intermédiaire pour encoder/décoder une géométrie au format natif de SpatiaLite.
pub struct SpatiaLiteGeometry(Geometry);

impl SpatiaLiteGeometry {
    pub fn new<G: Into<Geometry>>(args: G) -> Self {
        Self(args.into())
    }

    pub fn into_geometry(self) -> Geometry {
        self.0
    }
}

impl Deref for SpatiaLiteGeometry {
    type Target = Geometry;

    fn deref(&self) -> &Self::Target {
        &self.0
    }
}

impl DerefMut for SpatiaLiteGeometry {
    fn deref_mut(&mut self) -> &mut Self::Target {
        &mut self.0
    }
}

impl From<Geometry> for SpatiaLiteGeometry {
    fn from(value: Geometry) -> Self {
        Self(value)
    }
}

impl From<SpatiaLiteGeometry> for Geometry {
    fn from(value: SpatiaLiteGeometry) -> Self {
        value.0
    }
}

<<<<<<< HEAD
=======
impl_geometry_proxies!(SpatiaLite);

/// Implémente l'encodage / décodage pour Sea ORM
mod sea_orm {
    use super::*;

    use sea_query::{ArrayType, ColumnType, Nullable, Value, ValueType};

    impl From<SpatiaLiteGeometry> for Value {
        fn from(value: SpatiaLiteGeometry) -> Self {
            let mut buf = Vec::<u8>::default();
            value
                .encode_to_stream(&mut buf)
                .expect("cannot encode SpatiaLite geometry");
            buf.into()
        }
    }

    impl Nullable for SpatiaLiteGeometry {
        fn null() -> sea_orm::Value {
            sea_orm::Value::Bytes(None)
        }
    }

    impl ValueType for SpatiaLiteGeometry {
        fn try_from(v: Value) -> Result<Self, sea_query::ValueTypeErr> {
            match v {
                Value::Bytes(Some(boxed_buf)) => {
                    let mut buf = Cursor::new(boxed_buf.as_ref());
                    SpatiaLiteGeometry::decode_from_stream(&mut buf)
                        .map_err(|_| sea_query::ValueTypeErr)
                }
                _ => Err(sea_query::ValueTypeErr),
            }
        }

        fn type_name() -> String {
            stringify!(EWKBGeometry).to_owned()
        }

        fn array_type() -> sea_query::ArrayType {
            ArrayType::Bytes
        }

        fn column_type() -> sea_orm::ColumnType {
            ColumnType::Bit(None)
        }
    }
}

>>>>>>> b0b1919d
/// Implémente l'encodage / décodage depuis sqlx
mod sqlx {
    use super::*;
    use ::sqlx::{Database, Decode, Encode, Type};

    impl<'r, DB> Type<DB> for SpatiaLiteGeometry
    where
        DB: Database,
        &'r [u8]: Type<DB>,
    {
        fn type_info() -> <DB as Database>::TypeInfo {
            <&[u8]>::type_info()
        }
    }

    impl<'r, DB> Decode<'r, DB> for SpatiaLiteGeometry
    where
        DB: Database,
        &'r [u8]: Decode<'r, DB>,
    {
        fn decode(
            value: <DB as ::sqlx::database::HasValueRef<'r>>::ValueRef,
        ) -> Result<Self, ::sqlx::error::BoxDynError> {
            let encoded = <&'r [u8] as Decode<DB>>::decode(value)?;
            let decoded = Self::try_from(encoded)?;
            Ok(decoded)
        }
    }

    impl<'q, DB> Encode<'q, DB> for SpatiaLiteGeometry
    where
        DB: Database,
        Vec<u8>: Encode<'q, DB>,
    {
        fn encode_by_ref(
            &self,
            buf: &mut <DB as ::sqlx::database::HasArguments<'q>>::ArgumentBuffer,
        ) -> ::sqlx::encode::IsNull {
            let mut encoded = Vec::<u8>::new();
            self.clone()
                .encode_to_stream(&mut encoded)
                .expect("cannot encode to SpatiaLite internal format");
            encoded.encode_by_ref(buf)
        }

        fn encode(
            self,
            buf: &mut <DB as ::sqlx::database::HasArguments<'q>>::ArgumentBuffer,
        ) -> ::sqlx::encode::IsNull
        where
            Self: Sized,
        {
            let mut encoded = Vec::<u8>::new();
            self.encode_to_stream(&mut encoded)
                .expect("cannot encode to SpatiaLite internal format");
            encoded.encode(buf)
        }
    }

    impl_geometry_sqlx_codecs!(SpatiaLite);
}


pub fn encode_geometry<E: ByteOrder, W: Write>(geometry: &Geometry, stream: &mut W) -> Result<(), std::io::Error> {
    encode_geometry_with_endianess::<NativeEndian, _>(geometry, stream)
}

pub fn encode_geometry_with_endianess<E: ByteOrder, W: Write>(geometry: &Geometry, stream: &mut W) -> Result<(), std::io::Error> 
where Endianess: From<PhantomData<E>>
{
    // encode start byte, always 0x00
    stream.write_u8(0)?;
    
    // encode endianness 
    stream.write_u8(Endianess::from(PhantomData::<E>).into())?;
   
    // encode SRID
    stream.write_u32::<E>(geometry.srid().unwrap_or(DEFAULT_SRID))?;
    
    // encode MBR
    encode_mbr::<E, _>(&geometry.mbr(), stream)?;
    
    // encode geometry class
    encode_geometry_class::<E, _>(&geometry.kind(), stream)?;

    // encode the coordinates
    encode_coordinates::<E, _>(geometry.borrow_coordinates(), stream)?;

    // a GEOMETRY encoded BLOB value must always end with a 0xFE byte
    stream.write_u8(0xFE)
}

pub fn decode_geometry<R: Read>(stream: &mut R) -> Result<Geometry, std::io::Error> {
    // start byte must be 0x00
    assert_eq!(stream.read_u8()?, 0);
    
    let endian = stream.read_u8()?;

    if endian == BIG_ENDIAN {
        decode_geometry_with_endianess::<BigEndian, _>(stream)
    } else if endian == LITTLE_ENDIAN {
        decode_geometry_with_endianess::<LittleEndian, _>(stream)
    } else {
        panic!("wrong value for endianess")
    }
}

fn decode_geometry_with_endianess<E: ByteOrder, R: Read>(stream: &mut R) -> Result<Geometry, std::io::Error> {
    // Read the SRID
    let srid: u32 = stream.read_u32::<E>()?;

    // Read MBR
    let _mbr = decode_mbr::<E, _>(stream)?;

    // Read the geometry class
    let kind = decode_geometry_class::<E, _>(stream)?;

    // Decode the coordinates depending of the geometry class.
    let mut geom: Geometry = match kind {
        GeometryKind::Point => Point::new(decode_vector::<2, E, _>(stream)?).into(),
        GeometryKind::LineString => LineString::new(decode_array::<2, E, _>(stream)?).into(),
        GeometryKind::Polygon => Polygon::new(decode_matrix::<2, E, _>(stream)?).into(),
        GeometryKind::MultiPoint => MultiPoint::new(decode_array::<2, E, _>(stream)?).into(),
        GeometryKind::MultiLineString => MultiLineString::new(decode_matrix::<2, E, _>(stream)?).into(),
        GeometryKind::MultiPolygon => MultiPolygon::new(decode_tensor::<2, E, _>(stream)?).into(),
        GeometryKind::GeometryCollection => todo!(),
        GeometryKind::PointZ => PointZ::new(decode_vector::<3, E, _>(stream)?).into(),
        GeometryKind::LineStringZ => LineStringZ::new(decode_array::<3, E, _>(stream)?).into(),
        GeometryKind::PolygonZ => PolygonZ::new(decode_matrix::<3, E, _>(stream)?).into(),
        GeometryKind::MultiPointZ => MultiPointZ::new(decode_array::<3, E, _>(stream)?).into(),
        GeometryKind::MultiLineStringZ => MultiLineStringZ::new(decode_matrix::<3, E, _>(stream)?).into(),
        GeometryKind::MultiPolygonZ => MultiPolygonZ::new(decode_tensor::<3, E, _>(stream)?).into(),
        GeometryKind::GeometryCollectionZ => todo!(),
    };

    geom.set_srid(Some(srid));
    
    let end = stream.read_u8()?;
    assert_eq!(end, 0xFE);

    Ok(geom)
}

fn encode_geometry_class<E: ByteOrder, W: Write>(kind: &GeometryKind, stream: &mut W) -> Result<(), std::io::Error> {
    let encoded = match kind {
        GeometryKind::Point => 1,
        GeometryKind::LineString => 2,
        GeometryKind::Polygon => 3,
        GeometryKind::MultiPoint => 4,
        GeometryKind::MultiLineString => 5,
        GeometryKind::MultiPolygon => 6,
        GeometryKind::GeometryCollection => 7,
        GeometryKind::PointZ => 1001,
        GeometryKind::LineStringZ => 1002,
        GeometryKind::PolygonZ => 1003,
        GeometryKind::MultiPointZ => 1004,
        GeometryKind::MultiLineStringZ => 10015,
        GeometryKind::MultiPolygonZ => 1006,
        GeometryKind::GeometryCollectionZ => 1007,
    };

    stream.write_u32::<E>(encoded)
}

fn decode_geometry_class<E: ByteOrder, R: Read>(stream: &mut R) -> Result<GeometryKind, std::io::Error> {
    Ok(match stream.read_u32::<E>()? {
        1 => GeometryKind::Point,
        2 => GeometryKind::LineString,
        3 => GeometryKind::Polygon,
        4 => GeometryKind::MultiPoint,
        5 => GeometryKind::MultiLineString,
        6 => GeometryKind::MultiPolygon,
        7 => GeometryKind::GeometryCollection,

        1001 => GeometryKind::PointZ,
        1002 => GeometryKind::LineStringZ,
        1003 => GeometryKind::PolygonZ,
        1004 => GeometryKind::MultiPointZ,
        1005 => GeometryKind::MultiLineStringZ,
        1006 => GeometryKind::MultiPolygonZ,
        1007 => GeometryKind::MultiLineStringZ,

        _ => panic!("unknown WKB geometry"),
    })
}

fn encode_coordinates<E: ByteOrder, W: Write>(coordinates: CoordinatesRef<'_>, stream: &mut W) -> Result<(), std::io::Error> {
    match coordinates {
        CoordinatesRef::Vector2D(vector) => encode_vector::<2, E, _>(vector, stream),
        CoordinatesRef::VectorArray2D(array) => encode_array::<2, E, _>(array, stream),
        CoordinatesRef::VectorMatrix2D(matrix) => encode_matrix::<2, E, _>(matrix, stream),
        CoordinatesRef::VectorTensor2D(tensor) => encode_tensor::<2, E, _>(tensor, stream),
        CoordinatesRef::Vector3D(vector) => encode_vector::<3, E, _>(vector, stream),
        CoordinatesRef::VectorArray3D(array) => encode_array::<3, E, _>(array, stream),
        CoordinatesRef::VectorMatrix3D(matrix) => encode_matrix::<3, E, _>(matrix, stream),
        CoordinatesRef::VectorTensor3D(tensor) => encode_tensor::<3, E, _>(tensor, stream),
    }
}

fn encode_vector<const N: usize, E: ByteOrder, W: Write>(vector: &Vector<N, f64>, stream: &mut W) -> Result<(), std::io::Error> {
    vector.iter().copied().map(|scalar| stream.write_f64::<E>(scalar)).collect::<Result<_, _>>()
}

fn decode_vector<const N: usize, E: ByteOrder, R: Read>(stream: &mut R) -> Result<Vector<N, f64>, std::io::Error> {
    let mut scalars: [f64; N] = [0f64; N];

    for i in 0..N {
        scalars[i] = stream.read_f64::<E>()?;
    }

    Ok(Vector::new(scalars))
}

fn encode_mbr<E: ByteOrder, W: Write>(mbr: &MBR<f64>, stream: &mut W) -> Result<(), std::io::Error> {
    stream.write_f64::<E>(mbr.min_x)?;
    stream.write_f64::<E>(mbr.min_y)?;
    stream.write_f64::<E>(mbr.max_x)?;
    stream.write_f64::<E>(mbr.max_y)?;
    stream.write_u8(0x7C)
}

fn decode_mbr<E: ByteOrder, R: Read>(stream: &mut R) -> Result<MBR<f64>, std::io::Error> {
    let min_x = stream.read_f64::<E>()?;
    let min_y = stream.read_f64::<E>()?;
    let max_x = stream.read_f64::<E>()?;
    let max_y = stream.read_f64::<E>()?;
    let mbr_end = stream.read_u8()?;

    assert_eq!(mbr_end, 0x7C);

    Ok(MBR {
        min_x,
        max_x,
        min_y,
        max_y,
    })
}

fn encode_array<const N: usize, E: ByteOrder, W: Write>(array: &VectorArray<N, f64>, stream: &mut W) -> Result<(), std::io::Error> {
        stream.write_u32::<E>(array.len() as u32)?;
        array.iter().map(|vector| encode_vector::<N, E, _>(vector, stream)).collect::<Result<_, _>>()
}

fn decode_array<const N: usize, E: ByteOrder, R: Read>(stream: &mut R) -> Result<VectorArray<N, f64>, std::io::Error> {
    let nb_points: u32 = stream.read_u32::<E>()?;
    let mut coordinates = Vec::<Vector<N, f64>>::with_capacity(nb_points as usize);

    for _ in 0..nb_points {
        coordinates.push(decode_vector::<N, E, _>(stream)?);
    }

    Ok(VectorArray::new(coordinates))
}

fn encode_matrix<const N: usize, E: ByteOrder, W: Write>(matrix: &VectorMatrix<N, f64>, stream: &mut W) -> Result<(), std::io::Error> {
        stream.write_u32::<E>(matrix.len() as u32)?;
        matrix.iter().map(|array| encode_array::<N, E, _>(array, stream)).collect::<Result<_, _>>()
}

fn decode_matrix<const N: usize, E: ByteOrder, R: Read>(stream: &mut R) -> Result<VectorMatrix<N, f64>, std::io::Error> {
    let nb_points: u32 = stream.read_u32::<E>()?;
    let mut coordinates = Vec::<VectorArray<N, f64>>::with_capacity(nb_points as usize);

    for _ in 0..nb_points {
        coordinates.push(decode_array::<N, E, _>(stream)?);
    }

    Ok(VectorMatrix::new(coordinates))
}

fn encode_tensor<const N: usize, E: ByteOrder, W: Write>(tensor: &VectorTensor<N, f64>, stream: &mut W) -> Result<(), std::io::Error> {
    stream.write_u32::<E>(tensor.len() as u32)?;
    tensor.iter().map(|matrix| encode_matrix::<N, E, _>(matrix, stream)).collect::<Result<_, _>>()
}

fn decode_tensor<const N: usize, E: ByteOrder, R: Read>(stream: &mut R) -> Result<VectorTensor<N, f64>, std::io::Error> {
    let nb_points: u32 = stream.read_u32::<E>()?;
    let mut coordinates = Vec::<VectorMatrix<N, f64>>::with_capacity(nb_points as usize);

    for _ in 0..nb_points {
        coordinates.push(decode_matrix::<N, E, _>(stream)?);
    }

    Ok(VectorTensor::new(coordinates))
}
pub enum Endianess {
    BigEndian,
    LittleEndian,
}

impl From<PhantomData<BigEndian>> for Endianess {
    fn from(_value: PhantomData<BigEndian>) -> Self {
        Endianess::BigEndian
    }
}

impl From<PhantomData<LittleEndian>> for Endianess {
    fn from(_value: PhantomData<LittleEndian>) -> Self {
        Endianess::LittleEndian
    }
}

impl From<Endianess> for u8 {
    fn from(value: Endianess) -> Self {
        match value {
            Endianess::BigEndian => BIG_ENDIAN,
            Endianess::LittleEndian => LITTLE_ENDIAN,
        }
    }
}

#[cfg(test)]
mod tests {
    use super::*;

    #[test]
    pub fn test_isomorphism() {
        let expected = SpatiaLiteGeometry::new(Point::new([10.0, 20.0]));

        let mut binary = Vec::<u8>::new();

        expected
            .clone()
            .encode_to_stream(&mut binary)
            .expect("cannot encode to stream");

        let mut stream = Cursor::new(binary);
        let value =
            SpatiaLiteGeometry::decode_from_stream(&mut stream).expect("cannot decode from stream");

        assert_eq!(value, expected)
    }
}<|MERGE_RESOLUTION|>--- conflicted
+++ resolved
@@ -1,9 +1,6 @@
 use byteorder::{BigEndian, ByteOrder, LittleEndian, NativeEndian, ReadBytesExt, WriteBytesExt};
-<<<<<<< HEAD
 use paste::paste;
 use serde::Serialize;
-=======
->>>>>>> b0b1919d
 
 use std::{
     io::{Cursor, Read, Write},
@@ -11,18 +8,9 @@
     ops::{Deref, DerefMut},
 };
 
-<<<<<<< HEAD
 use crate::{types::{
     CoordinatesRef, GenLineString, GenMultiLineString, GenMultiPoint, GenMultiPolygon, GenPoint, GenPolygon, Geometry, GeometryKind, LineString, LineStringZ, MultiLineString, MultiLineStringZ, MultiPoint, MultiPointZ, MultiPolygon, MultiPolygonZ, Point, PointZ, Polygon, PolygonZ, Vector, VectorArray, VectorMatrix, VectorTensor, MBR
 }, DEFAULT_SRID};
-=======
-use crate::types::{
-    GenLineString, GenMultiLineString, GenMultiPoint, GenMultiPolygon, GenPoint, GenPolygon,
-    Geometry, GeometryKind, LineString, LineStringZ, MultiLineString, MultiLineStringZ, MultiPoint,
-    MultiPointZ, MultiPolygon, MultiPolygonZ, Point, PointZ, Polygon, PolygonZ, Vector,
-    VectorArray, VectorMatrix, VectorTensor, MBR,
-};
->>>>>>> b0b1919d
 
 const BIG_ENDIAN: u8 = 0;
 const LITTLE_ENDIAN: u8 = 1;
@@ -67,8 +55,6 @@
     }
 }
 
-<<<<<<< HEAD
-=======
 impl_geometry_proxies!(SpatiaLite);
 
 /// Implémente l'encodage / décodage pour Sea ORM
@@ -119,7 +105,6 @@
     }
 }
 
->>>>>>> b0b1919d
 /// Implémente l'encodage / décodage depuis sqlx
 mod sqlx {
     use super::*;
@@ -178,8 +163,6 @@
             encoded.encode(buf)
         }
     }
-
-    impl_geometry_sqlx_codecs!(SpatiaLite);
 }
 
 
